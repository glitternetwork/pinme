import axios from 'axios';
import fs from 'fs-extra';
import path from 'path';
import FormData from 'form-data';
import ora from 'ora';
import * as crypto from 'crypto';
import {
  checkFileSizeLimit,
  checkDirectorySizeLimit,
  formatSize,
} from './uploadLimits';
import { saveUploadHistory } from './history';
import { getUid } from './getDeviceId';

// Configuration constants
const IPFS_API_URL =
  process.env.IPFS_API_URL || 'https://ipfs.glitterprotocol.dev/api/v2';
const MAX_RETRIES = parseInt(process.env.MAX_RETRIES || '2');
const RETRY_DELAY = parseInt(process.env.RETRY_DELAY_MS || '1000');
const TIMEOUT = parseInt(process.env.TIMEOUT_MS || '600000');
const MAX_POLL_TIME =
  parseInt(process.env.MAX_POLL_TIME_MINUTES || '5') * 60 * 1000;
const POLL_INTERVAL = parseInt(process.env.POLL_INTERVAL_SECONDS || '2') * 1000;
const PROGRESS_UPDATE_INTERVAL = 200; // ms
const EXPECTED_UPLOAD_TIME = 60000; // 60 seconds
const MAX_PROGRESS = 0.9; // 90%

// Type definitions
interface ChunkSessionResponse {
  code: number;
  msg: string;
  data: {
    session_id: string;
    total_chunks: number;
    chunk_size: number;
  };
}

interface ChunkUploadResponse {
  code: number;
  msg: string;
  data: {
    chunk_index: number;
    chunk_size: number;
  };
}

interface ChunkCompleteResponse {
  code: number;
  msg: string;
  data: {
    trace_id: string;
  };
}

interface ChunkStatusResponse {
  code: number;
  msg: string;
  data: {
    is_ready: boolean;
    upload_rst: {
      Bytes: number;
      Name: string;
      Size: number;
      Hash?: string;
      ShortUrl?: string;
    };
  };
}

interface UploadResult {
  hash: string;
  shortUrl?: string;
}

// Enhanced progress bar with better UX
class StepProgressBar {
  private readonly spinner: ora.Ora;
  private readonly fileName: string;
  private readonly startTime: number;
  private currentStep: number = 0;
  private stepStartTime: number = 0;
  private progressInterval: NodeJS.Timeout | null = null;
  private isSimulatingProgress: boolean = false;
  private simulationStartTime: number = 0;

  constructor(fileName: string, isDirectory: boolean = false) {
    this.fileName = fileName;
    this.spinner = ora(`Preparing to upload ${fileName}...`).start();
    this.startTime = Date.now();
    this.stepStartTime = Date.now();

    this.startProgress();
  }

  startStep(stepIndex: number, stepName?: string): void {
    this.currentStep = stepIndex;
    this.stepStartTime = Date.now();
  }

  updateProgress(progress: number, total: number): void {
    // Chunk progress update handled by auto progress
  }

  completeStep(): void {
    // Step completed, let auto progress continue
  }

  // Start simulating progress to continue display after 90%
  startSimulatingProgress(): void {
    this.isSimulatingProgress = true;
    this.simulationStartTime = Date.now();
  }

  // Stop simulating progress
  stopSimulatingProgress(): void {
    this.isSimulatingProgress = false;
  }

  failStep(error: string): void {
    this.stopProgress();
    this.spinner.fail(`Upload failed: ${error}`);
  }

  complete(): void {
    this.stopProgress();
    const totalTime = Math.floor((Date.now() - this.startTime) / 1000);
    const progressBar = this.createProgressBar(1);
    this.spinner.succeed(
      `Upload completed ${progressBar} 100% (${totalTime}s)`,
    );
  }

  fail(error: string): void {
    this.stopProgress();
    const totalTime = Math.floor((Date.now() - this.startTime) / 1000);
    this.spinner.fail(`Upload failed: ${error} (${totalTime}s)`);
  }

  private startProgress(): void {
    this.progressInterval = setInterval(() => {
      const elapsed = Date.now() - this.startTime;
      let progress: number;

      if (this.isSimulatingProgress) {
        // Simulate progress after 90%, gradually grow from 90% to 99%
        const simulationElapsed = Date.now() - this.simulationStartTime;
        const simulationProgress = Math.min(simulationElapsed / 60000, 1); // From 90% to 99% within 60 seconds
        progress = 0.9 + simulationProgress * 0.09; // 90% + 9% = 99%
      } else {
        progress = this.calculateProgress(elapsed);
      }

      const duration = this.formatDuration(Math.floor(elapsed / 1000));
      const progressBar = this.createProgressBar(progress);
      this.spinner.text = `Uploading ${
        this.fileName
      }... ${progressBar} ${Math.round(progress * 100)}% (${duration})`;
    }, PROGRESS_UPDATE_INTERVAL);
  }

  private stopProgress(): void {
    if (this.progressInterval) {
      clearInterval(this.progressInterval);
      this.progressInterval = null;
    }
  }

  private calculateProgress(elapsed: number): number {
    return Math.min(
      (elapsed / EXPECTED_UPLOAD_TIME) * MAX_PROGRESS,
      MAX_PROGRESS,
    );
  }

  private createProgressBar(progress: number, width: number = 20): string {
    const percentage = Math.min(progress, 1);
    const filledWidth = Math.round(width * percentage);
    const emptyWidth = width - filledWidth;

    return `[${'█'.repeat(filledWidth)}${'░'.repeat(emptyWidth)}]`;
  }

  private formatDuration(seconds: number): string {
    if (seconds < 60) {
      return `${seconds}s`;
    } else if (seconds < 3600) {
      const minutes = Math.floor(seconds / 60);
      const remainingSeconds = seconds % 60;
      return `${minutes}m ${remainingSeconds}s`;
    } else {
      const hours = Math.floor(seconds / 3600);
      const minutes = Math.floor((seconds % 3600) / 60);
      const remainingSeconds = seconds % 60;
      return `${hours}h ${minutes}m ${remainingSeconds}s`;
    }
  }
}

// Utility functions
async function calculateMD5(filePath: string): Promise<string> {
  return new Promise((resolve, reject) => {
    const hash = crypto.createHash('md5');
    const stream = fs.createReadStream(filePath);

    stream.on('data', hash.update.bind(hash));
    stream.on('end', () => resolve(hash.digest('hex')));
    stream.on('error', reject);
  });
}

async function compressDirectory(sourcePath: string): Promise<string> {
  return new Promise((resolve, reject) => {
    // Use system temp directory instead of project directory to avoid recursive inclusion
    const tempDir = require('os').tmpdir();
    if (!fs.existsSync(tempDir)) {
      fs.mkdirSync(tempDir, { recursive: true });
    }

    const outputPath = path.join(
      tempDir,
      `pinme_${path.basename(sourcePath)}_${Date.now()}.zip`,
    );
    const output = fs.createWriteStream(outputPath);

    const zlib = require('zlib');
    const gzip = zlib.createGzip({ level: 9 });

    output.on('close', () => resolve(outputPath));
    gzip.on('error', reject);
    gzip.pipe(output);

    const stats = fs.statSync(sourcePath);
    if (stats.isDirectory()) {
      const archive = require('archiver');
      const archiveStream = archive('zip', { zlib: { level: 9 } });

      archiveStream.on('error', reject);
      archiveStream.pipe(output);
      archiveStream.directory(sourcePath, false);
      archiveStream.finalize();
    } else {
      const fileStream = fs.createReadStream(sourcePath);
      fileStream.pipe(gzip);
    }
  });
}

// API functions with better error handling
async function initChunkSession(
  filePath: string,
  deviceId: string,
  isDirectory: boolean = false,
): Promise<ChunkSessionResponse['data']> {
  const stats = fs.statSync(filePath);
  const fileName = path.basename(filePath);
  const fileSize = stats.size;
  const md5 = await calculateMD5(filePath);

  try {
    const response = await axios.post<ChunkSessionResponse>(
      `${IPFS_API_URL}/chunk/init`,
      {
        file_name: fileName,
        file_size: fileSize,
        md5: md5,
        is_directory: isDirectory,
        uid: deviceId,
      },
      {
        timeout: TIMEOUT,
        headers: { 'Content-Type': 'application/json' },
      },
    );

    const { code, msg, data } = response.data;
    if (code === 200 && data) {
      return data;
    }
    throw new Error(`Session initialization failed: ${msg} (code: ${code})`);
  } catch (error) {
    if (axios.isAxiosError(error)) {
      throw new Error(`Network error: ${error.message}`);
    }
    throw error;
  }
}

async function uploadChunkWithAbort(
  sessionId: string,
  chunkIndex: number,
  chunkData: Buffer,
  deviceId: string,
  signal: AbortSignal,
  retryCount: number = 0,
): Promise<ChunkUploadResponse['data']> {
  try {
    if (signal.aborted) {
      throw new Error('Request cancelled');
    }

    const form = new FormData();
    form.append('session_id', sessionId);
    form.append('chunk_index', chunkIndex.toString());
    form.append('uid', deviceId);
    form.append('chunk', chunkData, {
      filename: `chunk_${chunkIndex}`,
      contentType: 'application/octet-stream',
    });

    const response = await axios.post<ChunkUploadResponse>(
      `${IPFS_API_URL}/chunk/upload`,
      form,
      {
        headers: { ...form.getHeaders() },
        timeout: TIMEOUT,
        signal,
      },
    );

    const { code, msg, data } = response.data;
    if (code === 200 && data) {
      return data;
    }
    throw new Error(`Chunk upload failed: ${msg} (code: ${code})`);
  } catch (error: any) {
    if (error.name === 'CanceledError' || signal.aborted) {
      throw new Error('Request cancelled');
    }

    if (retryCount < MAX_RETRIES) {
      await delayWithAbortCheck(RETRY_DELAY, signal);
      return uploadChunkWithAbort(
        sessionId,
        chunkIndex,
        chunkData,
        deviceId,
        signal,
        retryCount + 1,
      );
    }

    throw new Error(
      `Chunk ${chunkIndex + 1} upload failed after ${MAX_RETRIES} retries: ${
        error.message
      }`,
    );
  }
}

async function delayWithAbortCheck(
  delay: number,
  signal: AbortSignal,
): Promise<void> {
  return new Promise<void>((resolve, reject) => {
    const timeoutId = setTimeout(() => {
      if (signal.aborted) {
        reject(new Error('Request cancelled'));
      } else {
        resolve();
      }
    }, delay);

    if (signal.aborted) {
      clearTimeout(timeoutId);
      reject(new Error('Request cancelled'));
      return;
    }

    const checkInterval = setInterval(() => {
      if (signal.aborted) {
        clearTimeout(timeoutId);
        clearInterval(checkInterval);
        reject(new Error('Request cancelled'));
      }
    }, 50);
  });
}

async function uploadFileChunks(
  filePath: string,
  sessionId: string,
  totalChunks: number,
  chunkSize: number,
  deviceId: string,
  progressBar: StepProgressBar,
): Promise<void> {
  const fileData = fs.readFileSync(filePath);
  const abortController = new AbortController();
  let completedCount = 0;
  let hasFatalError = false;
  let fatalError: string | null = null;

  const uploadTasks = Array.from({ length: totalChunks }, (_, chunkIndex) => {
    const start = chunkIndex * chunkSize;
    const end = Math.min(start + chunkSize, fileData.length);
    const chunkData = fileData.slice(start, end);

    return async () => {
      if (abortController.signal.aborted) return;

      try {
        await uploadChunkWithAbort(
          sessionId,
          chunkIndex,
          chunkData,
          deviceId,
          abortController.signal,
        );

        if (abortController.signal.aborted) return;

        completedCount++;
        progressBar.updateProgress(completedCount, totalChunks);
      } catch (error: any) {
        if (error.name === 'AbortError' || abortController.signal.aborted) {
          return;
        }

        hasFatalError = true;
        fatalError = `Chunk ${chunkIndex + 1}/${totalChunks} upload failed: ${
          error.message
        }`;
        abortController.abort();
        throw new Error(fatalError);
      }
    };
  });

  try {
    const results = await Promise.allSettled(uploadTasks.map((task) => task()));
    const failedResults = results.filter(
      (result) => result.status === 'rejected',
    );

    if (failedResults.length > 0) {
      const firstFailure = failedResults[0] as PromiseRejectedResult;
      throw new Error(
        firstFailure.reason.message || 'Error occurred during upload',
      );
    }

    if (hasFatalError) {
      throw new Error(fatalError || 'Unknown error occurred during upload');
    }
  } catch (error: any) {
    throw fatalError ? new Error(fatalError) : error;
  }
}

async function completeChunkUpload(
  sessionId: string,
  deviceId: string,
  importAsCar: boolean = false,
): Promise<string> {
  try {
    const requestBody: any = { session_id: sessionId, uid: deviceId };
    if (importAsCar) {
      requestBody.import_as_car = true;
    }
    const response = await axios.post<ChunkCompleteResponse>(
      `${IPFS_API_URL}/chunk/complete`,
      requestBody,
      {
        timeout: TIMEOUT,
        headers: { 'Content-Type': 'application/json' },
      },
    );

    const { code, msg, data } = response.data;
    if (code === 200 && data) {
      return data.trace_id;
    }
    throw new Error(`Complete upload failed: ${msg} (code: ${code})`);
  } catch (error) {
    if (axios.isAxiosError(error)) {
      throw new Error(`Network error: ${error.message}`);
    }
    throw error;
  }
}

async function getChunkStatus(
  sessionId: string,
  deviceId: string,
): Promise<ChunkStatusResponse['data']> {
  try {
    const response = await axios.get<ChunkStatusResponse>(
      `${IPFS_API_URL}/up_status`,
      {
        params: { trace_id: sessionId, uid: deviceId },
        timeout: TIMEOUT,
        headers: { 'Content-Type': 'application/json' },
      },
    );

    const { code, msg, data } = response.data;
    if (code === 200) {
      return data;
    }
    throw new Error(`Server returned error: ${msg} (code: ${code})`);
  } catch (error) {
    if (axios.isAxiosError(error)) {
      throw new Error(`Network error: ${error.message}`);
    }
    throw error;
  }
}

async function monitorChunkProgress(
  traceId: string,
  deviceId: string,
  progressBar?: StepProgressBar,
): Promise<UploadResult | null> {
  let consecutiveErrors = 0;
  const startTime = Date.now();

  // Start simulating progress
  if (progressBar) {
    progressBar.startSimulatingProgress();
  }

  try {
    while (Date.now() - startTime < MAX_POLL_TIME) {
      try {
        const status = await getChunkStatus(traceId, deviceId);
        consecutiveErrors = 0;

        if (status.is_ready && status.upload_rst.Hash) {
          // Stop simulating progress
          if (progressBar) {
            progressBar.stopSimulatingProgress();
          }
          return {
            hash: status.upload_rst.Hash,
            shortUrl: status.upload_rst.ShortUrl,
          };
        }
      } catch (error: any) {
        consecutiveErrors++;
        if (consecutiveErrors > 10) {
          throw new Error(`Polling failed: ${error.message}`);
        }
      }

      await new Promise((resolve) => setTimeout(resolve, POLL_INTERVAL));
    }

    const maxPollTimeMinutes = Math.floor(MAX_POLL_TIME / (60 * 1000));
    throw new Error(`Polling timeout after ${maxPollTimeMinutes} minutes`);
  } finally {
    // Ensure simulating progress is stopped
    if (progressBar) {
      progressBar.stopSimulatingProgress();
    }
  }
}

// Main upload functions
async function uploadDirectoryInChunks(
  directoryPath: string,
  deviceId: string,
  importAsCar: boolean = false,
): Promise<UploadResult | null> {
  const sizeCheck = checkDirectorySizeLimit(directoryPath);
  if (sizeCheck.exceeds) {
    throw new Error(
      `Directory ${directoryPath} exceeds size limit ${formatSize(
        sizeCheck.limit,
      )} (size: ${formatSize(sizeCheck.size)})`,
    );
  }

  const progressBar = new StepProgressBar(path.basename(directoryPath), true);

  try {
    progressBar.startStep(0, 'Preparing compression');
    const compressedPath = await compressDirectory(directoryPath);
    progressBar.completeStep();

    progressBar.startStep(1, 'Initializing session');
    const sessionInfo = await initChunkSession(compressedPath, deviceId, true);
    progressBar.completeStep();

    progressBar.startStep(2, 'Chunk upload');
    await uploadFileChunks(
      compressedPath,
      sessionInfo.session_id,
      sessionInfo.total_chunks,
      sessionInfo.chunk_size,
      deviceId,
      progressBar,
    );
    progressBar.completeStep();

    progressBar.startStep(3, 'Completing upload');
    const traceId = await completeChunkUpload(sessionInfo.session_id, deviceId, importAsCar);
    progressBar.completeStep();

    progressBar.startStep(4, 'Waiting for processing');
    const result = await monitorChunkProgress(traceId, deviceId, progressBar);
    progressBar.completeStep();

    // Cleanup
    try {
      fs.unlinkSync(compressedPath);
    } catch (error) {
      // Ignore cleanup errors
    }

    // Save history
    const uploadData = {
      path: directoryPath,
      filename: path.basename(directoryPath),
      contentHash: result?.hash || 'unknown',
      size: sizeCheck.size,
      fileCount: 0,
      isDirectory: true,
      shortUrl: result?.shortUrl || null,
    };
    saveUploadHistory(uploadData);

    if (!result?.hash) {
      throw new Error('Server did not return valid hash value');
    }

    progressBar.complete();
    return result;
  } catch (error: any) {
    progressBar.fail(error.message);
    throw error;
  }
}

async function uploadFileInChunks(
  filePath: string,
  deviceId: string,
  importAsCar: boolean = false,
): Promise<UploadResult | null> {
  const sizeCheck = checkFileSizeLimit(filePath);
  if (sizeCheck.exceeds) {
    throw new Error(
      `File ${filePath} exceeds size limit ${formatSize(
        sizeCheck.limit,
      )} (size: ${formatSize(sizeCheck.size)})`,
    );
  }

  const fileName = path.basename(filePath);
  const progressBar = new StepProgressBar(fileName, false);

  try {
    progressBar.startStep(0, 'Initializing session');
    const sessionInfo = await initChunkSession(filePath, deviceId, false);
    progressBar.completeStep();

    progressBar.startStep(1, 'Chunk upload');
    await uploadFileChunks(
      filePath,
      sessionInfo.session_id,
      sessionInfo.total_chunks,
      sessionInfo.chunk_size,
      deviceId,
      progressBar,
    );
    progressBar.completeStep();

    progressBar.startStep(2, 'Completing upload');
    const traceId = await completeChunkUpload(sessionInfo.session_id, deviceId, importAsCar);
    progressBar.completeStep();

    progressBar.startStep(3, 'Waiting for processing');
    const result = await monitorChunkProgress(traceId, deviceId, progressBar);
    progressBar.completeStep();

    // Save history
    const uploadData = {
      path: filePath,
      filename: fileName,
      contentHash: result?.hash || 'unknown',
      previewHash: null,
      size: sizeCheck.size,
      fileCount: 1,
      isDirectory: false,
      shortUrl: result?.shortUrl || null,
    };
    saveUploadHistory(uploadData);

    if (!result?.hash) {
      throw new Error('Server did not return valid hash value');
    }

    progressBar.complete();
    return result;
  } catch (error: any) {
    progressBar.fail(error.message);
    throw error;
  }
}

// Main export function
export default async function (filePath: string, importAsCar: boolean = false): Promise<{
  contentHash: string;
  previewHash?: string | null;
  shortUrl?: string;
} | null> {
  const deviceId = getUid();
  if (!deviceId) {
    throw new Error('Device ID not found');
  }

  try {
    const isDirectory = fs.statSync(filePath).isDirectory();
<<<<<<< HEAD
    const result = isDirectory 
      ? await uploadDirectoryInChunks(filePath, deviceId, importAsCar)
      : await uploadFileInChunks(filePath, deviceId, importAsCar);
=======
    const result = isDirectory
      ? await uploadDirectoryInChunks(filePath, deviceId)
      : await uploadFileInChunks(filePath, deviceId);
>>>>>>> 5ecc40fe

    if (result?.hash) {
      return {
        contentHash: result.hash,
        previewHash: null,
        shortUrl: result.shortUrl,
      };
    }
    return null;
  } catch (error: any) {
    return null;
  }
}<|MERGE_RESOLUTION|>--- conflicted
+++ resolved
@@ -711,15 +711,9 @@
 
   try {
     const isDirectory = fs.statSync(filePath).isDirectory();
-<<<<<<< HEAD
     const result = isDirectory 
       ? await uploadDirectoryInChunks(filePath, deviceId, importAsCar)
       : await uploadFileInChunks(filePath, deviceId, importAsCar);
-=======
-    const result = isDirectory
-      ? await uploadDirectoryInChunks(filePath, deviceId)
-      : await uploadFileInChunks(filePath, deviceId);
->>>>>>> 5ecc40fe
 
     if (result?.hash) {
       return {
