--- conflicted
+++ resolved
@@ -43,21 +43,15 @@
   .action(() => upload());
 
 program
-<<<<<<< HEAD
-    .command('import')
-    .description("import a CAR file to IPFS. Supports --domain to bind after import")
-    .option('-d, --domain <name>', 'Pinme subdomain')
-    .action(() => importFile());
+  .command('import')
+  .description("import a CAR file to IPFS. Supports --domain to bind after import")
+  .option('-d, --domain <name>', 'Pinme subdomain')
+  .action(() => importFile());
 
 program
-    .command('rm')
-    .description("remove a file from IPFS network")
-    .action(() => remove());
-=======
   .command('rm')
   .description('remove a file from IPFS network')
   .action(() => remove());
->>>>>>> 5ecc40fe
 
 program
   .command('set-appkey')
